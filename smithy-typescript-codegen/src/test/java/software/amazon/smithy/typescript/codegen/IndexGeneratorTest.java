package software.amazon.smithy.typescript.codegen;

import static org.hamcrest.MatcherAssert.assertThat;
import static org.hamcrest.Matchers.containsString;

import java.util.ArrayList;
import java.util.List;
import org.junit.jupiter.api.Test;
import software.amazon.smithy.build.MockManifest;
import software.amazon.smithy.codegen.core.SymbolProvider;
import software.amazon.smithy.model.Model;
import software.amazon.smithy.model.node.Node;
import software.amazon.smithy.typescript.codegen.integration.TypeScriptIntegration;

public class IndexGeneratorTest {

    @Test
    public void writesIndex() {
        Model model = Model.assembler().addImport(getClass().getResource("simple-service-with-operation.smithy")).assemble().unwrap();
        TypeScriptSettings settings = TypeScriptSettings.from(model, Node.objectNodeBuilder()
                .withMember("service", Node.from("smithy.example#Example"))
                .withMember("package", Node.from("example"))
                .withMember("packageVersion", Node.from("1.0.0"))
                .build());
        SymbolProvider symbolProvider = TypeScriptCodegenPlugin.createSymbolProvider(model, settings);
        MockManifest manifest = new MockManifest();
        List<TypeScriptIntegration> integrations = new ArrayList<>();
        integrations.add(new TypeScriptIntegration() {
            @Override
            public void writeAdditionalExports(
                    TypeScriptSettings settings,
                    Model model,
                    SymbolProvider symbolProvider,
                    TypeScriptWriter writer
            ) {
                writer.write("export * from $S;", "./foo");
            }
        });

<<<<<<< HEAD
        IndexGenerator.writeIndex(settings, model, symbolProvider, manifest, null);
=======
        IndexGenerator.writeIndex(settings, model, symbolProvider, manifest, integrations);
>>>>>>> a566ea50

        String contents = manifest.getFileString("index.ts").get();
        assertThat(contents, containsString("export * from \"./Example\";"));
        assertThat(contents, containsString("export * from \"./ExampleClient\";"));
        assertThat(contents, containsString("export * from \"./commands/GetFooCommand\";"));
        assertThat(contents, containsString("export * from \"./models/index\";"));
        assertThat(contents, containsString("export * from \"./foo\";"));
    }
}<|MERGE_RESOLUTION|>--- conflicted
+++ resolved
@@ -37,11 +37,7 @@
             }
         });
 
-<<<<<<< HEAD
-        IndexGenerator.writeIndex(settings, model, symbolProvider, manifest, null);
-=======
-        IndexGenerator.writeIndex(settings, model, symbolProvider, manifest, integrations);
->>>>>>> a566ea50
+        IndexGenerator.writeIndex(settings, model, symbolProvider, manifest, integrations, null);
 
         String contents = manifest.getFileString("index.ts").get();
         assertThat(contents, containsString("export * from \"./Example\";"));
