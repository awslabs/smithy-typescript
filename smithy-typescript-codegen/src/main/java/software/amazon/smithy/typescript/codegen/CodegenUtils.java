/*
 * Copyright 2019 Amazon.com, Inc. or its affiliates. All Rights Reserved.
 *
 * Licensed under the Apache License, Version 2.0 (the "License").
 * You may not use this file except in compliance with the License.
 * A copy of the License is located at
 *
 *  http://aws.amazon.com/apache2.0
 *
 * or in the "license" file accompanying this file. This file is distributed
 * on an "AS IS" BASIS, WITHOUT WARRANTIES OR CONDITIONS OF ANY KIND, either
 * express or implied. See the License for the specific language governing
 * permissions and limitations under the License.
 */

package software.amazon.smithy.typescript.codegen;

import java.util.ArrayList;
import java.util.List;
import java.util.Map;
import java.util.stream.Collectors;
import software.amazon.smithy.codegen.core.CodegenException;
import software.amazon.smithy.codegen.core.Symbol;
import software.amazon.smithy.model.Model;
import software.amazon.smithy.model.knowledge.EventStreamIndex;
import software.amazon.smithy.model.shapes.MemberShape;
import software.amazon.smithy.model.shapes.OperationShape;
import software.amazon.smithy.model.shapes.Shape;
import software.amazon.smithy.model.shapes.StructureShape;
import software.amazon.smithy.model.traits.StreamingTrait;
import software.amazon.smithy.utils.SmithyUnstableApi;

/**
 * Utility methods needed across Java packages.
 */
@SmithyUnstableApi
public final class CodegenUtils {

    private CodegenUtils() {}

    /**
     * Detects if an annotated mediatype indicates JSON contents.
     *
     * @param mediaType The media type to inspect.
     * @return If the media type indicates JSON contents.
     */
    public static boolean isJsonMediaType(String mediaType) {
        return mediaType.equals("application/json") || mediaType.endsWith("+json");
    }

    /**
     * Get context type for command serializer functions.
     * @param writer The code writer.
     * @param model The model for the service containing the given command.
     * @param operation The operation shape for given command.
     * @return The TypeScript type for the serializer context
     */
    public static String getOperationSerializerContextType(
            TypeScriptWriter writer,
            Model model,
            OperationShape operation
    ) {
        // Get default SerdeContext.
        List<String> contextInterfaceList = getDefaultOperationSerdeContextTypes(writer);
        // If event stream trait exists, add corresponding serde context type to the intersection type.
        EventStreamIndex eventStreamIndex = EventStreamIndex.of(model);
        if (eventStreamIndex.getInputInfo(operation).isPresent()) {
            writer.addImport("EventStreamSerdeContext", "__EventStreamSerdeContext", "@aws-sdk/types");
            contextInterfaceList.add("__EventStreamSerdeContext");
        }
        return String.join(" & ", contextInterfaceList);
    }

    /**
     * Get context type for command deserializer function.
     * @param writer The code writer.
     * @param model The model for the service containing the given command.
     * @param operation The operation shape for given command.
     * @return The TypeScript type for the deserializer context
     */
    public static String getOperationDeserializerContextType(
            TypeScriptWriter writer,
            Model model,
            OperationShape operation
    ) {
        // Get default SerdeContext.
        List<String> contextInterfaceList = getDefaultOperationSerdeContextTypes(writer);
        // If event stream trait exists, add corresponding serde context type to the intersection type.
        EventStreamIndex eventStreamIndex = EventStreamIndex.of(model);
        if (eventStreamIndex.getOutputInfo(operation).isPresent()) {
            writer.addImport("EventStreamSerdeContext", "__EventStreamSerdeContext", "@aws-sdk/types");
            contextInterfaceList.add("__EventStreamSerdeContext");
        }
        return String.join(" & ", contextInterfaceList);
    }

    private static List<String> getDefaultOperationSerdeContextTypes(TypeScriptWriter writer) {
        List<String> contextInterfaceList = new ArrayList<>();
        // Get default SerdeContext.
        writer.addImport("SerdeContext", "__SerdeContext", "@aws-sdk/types");
        contextInterfaceList.add("__SerdeContext");
        return contextInterfaceList;
    }

    static List<MemberShape> getBlobStreamingMembers(Model model, StructureShape shape) {
        return shape.getAllMembers().values().stream()
                .filter(memberShape -> {
                    // Streaming blobs need to have their types modified
                    // See `writeStreamingMemberType`
                    Shape target = model.expectShape(memberShape.getTarget());
                    return target.isBlobShape() && target.hasTrait(StreamingTrait.class);
                })
                .collect(Collectors.toList());
    }

    /**
     * Ease the input streaming member restriction so that users don't need to construct a stream every time.
     * This type decoration is allowed in Smithy because it makes input type more permissive than output type
     * for the same member.
     * Refer here for more rationales: https://github.com/aws/aws-sdk-js-v3/issues/843
     */
    static void writeStreamingMemberType(
            TypeScriptWriter writer,
            Symbol containerSymbol,
            String typeName,
            MemberShape streamingMember
    ) {
        String memberName = streamingMember.getMemberName();
        String optionalSuffix = streamingMember.isRequired() ? "" : "?";
        writer.openBlock("type $LType = Omit<$T, $S> & {", "};", typeName, containerSymbol, memberName, () -> {
            writer.writeDocs(String.format("For *`%1$s[\"%2$s\"]`*, see {@link %1$s.%2$s}.",
                    containerSymbol.getName(), memberName));
            writer.write("$1L$2L: $3T[$1S]|string|Uint8Array|Buffer;", memberName, optionalSuffix, containerSymbol);
        });
        writer.writeDocs(String.format("This interface extends from `%1$s` interface. There are more parameters than"
                + " `%2$s` defined in {@link %1$s}", containerSymbol.getName(), memberName));
        writer.write("export interface $1L extends $1LType {}", typeName);
    }

    /**
<<<<<<< HEAD
     * Returns the list of function parameter key-value pairs to be written for
     * provided parameters map.
     *
     * @param paramsMap Map of paramters to generate a parameters string for.
     * @return The list of parameters to be written.
     */
    static List<String> getFunctionParametersList(Map<String, Object> paramsMap) {
        List<String> functionParametersList = new ArrayList<String>();

        if (!paramsMap.isEmpty()) {
            for (Map.Entry<String, Object> param : paramsMap.entrySet()) {
                String key = param.getKey();
                Object value = param.getValue();
                if (value instanceof Symbol) {
                    String symbolName = ((Symbol) value).getName();
                    if (key.equals(symbolName)) {
                        functionParametersList.add(key);
                    } else {
                        functionParametersList.add(String.format("%s: %s", key, symbolName));
                    }
                } else if (value instanceof String) {
                    functionParametersList.add(String.format("%s: '%s'", key, value));
                } else {
                    // Future support for param type should be added in else if.
                    throw new CodegenException("Plugin function parameters not supported for type "
                            + value.getClass());
                }
            }
        }

        return functionParametersList;
=======
     * Ease the input streaming member restriction so that users don't need to construct a stream every time.
     * This is used for inline type declarations (such as parameters) that need to take more permissive inputs
     * Refer here for more rationales: https://github.com/aws/aws-sdk-js-v3/issues/843
     */
    static void writeInlineStreamingMemberType(
            TypeScriptWriter writer,
            Symbol containerSymbol,
            MemberShape streamingMember
    ) {
        String memberName = streamingMember.getMemberName();
        String optionalSuffix = streamingMember.isRequired() ? "" : "?";
        writer.writeInline("Omit<$1T, $2S> & { $2L$3L: $1T[$2S]|string|Uint8Array|Buffer }",
                containerSymbol, memberName, optionalSuffix);
>>>>>>> 09f87a72
    }
}<|MERGE_RESOLUTION|>--- conflicted
+++ resolved
@@ -138,7 +138,6 @@
     }
 
     /**
-<<<<<<< HEAD
      * Returns the list of function parameter key-value pairs to be written for
      * provided parameters map.
      *
@@ -170,7 +169,9 @@
         }
 
         return functionParametersList;
-=======
+    }
+
+    /**
      * Ease the input streaming member restriction so that users don't need to construct a stream every time.
      * This is used for inline type declarations (such as parameters) that need to take more permissive inputs
      * Refer here for more rationales: https://github.com/aws/aws-sdk-js-v3/issues/843
@@ -184,6 +185,5 @@
         String optionalSuffix = streamingMember.isRequired() ? "" : "?";
         writer.writeInline("Omit<$1T, $2S> & { $2L$3L: $1T[$2S]|string|Uint8Array|Buffer }",
                 containerSymbol, memberName, optionalSuffix);
->>>>>>> 09f87a72
     }
 }